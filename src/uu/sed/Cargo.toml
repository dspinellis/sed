--- conflicted
+++ resolved
@@ -13,20 +13,13 @@
 
 
 [dependencies]
-<<<<<<< HEAD
 atty = { workspace = true }
-uucore = { workspace = true }
-=======
->>>>>>> 70eb8df5
 clap = { workspace = true }
 once_cell = { workspace = true }
 regex = { workspace = true }
 tempfile = { workspace = true }
-<<<<<<< HEAD
 memmap2 = { workspace = true }
-=======
 uucore = { workspace = true }
->>>>>>> 70eb8df5
 
 [lib]
 path = "src/sed.rs"
