# sed (uutils)
# * see the repository LICENSE, README, and CONTRIBUTING files for more information

# spell-checker:ignore (libs) mangen sed

[package]
name = "sed"
version = "0.0.1"
authors = ["uutils developers"]
license = "MIT"
description = "sed ~ implemented as universal (cross-platform) utils, written in Rust"
default-run = "sedapp"

homepage = "https://github.com/uutils/sed"
repository = "https://github.com/uutils/sed"
readme = "README.md"
keywords = ["sed", "uutils", "cross-platform", "cli", "utility"]
categories = ["command-line-utilities"]
edition = "2024"

build = "build.rs"

[features]
default = ["feat_common_core"]
uudoc = []

feat_common_core = [
  "sed",
]

[workspace.dependencies]
assert_fs = "1.1.3"
bytesize = "2.0.0"
chrono = { version = "0.4.37", default-features = false, features = [
  "clock",
] }
clap = { version = "4.4", features = ["wrap_help", "cargo"] }
clap_complete = "4.5"
clap_mangen = "0.2"
fancy-regex = "0.14.0"
libc = "0.2.153"
memchr = "2.7.4"
memmap2 = "0.9"
once_cell = "1.21.3"
phf = "0.11.2"
phf_codegen = "0.11.2"
predicates = "3.1.3"
rand = { version = "0.9", features = ["small_rng"] }
regex = "1.10.4"
sysinfo = "0.35"
tempfile = "3.10.1"
textwrap = { version = "0.16.1", features = ["terminal_size"] }
<<<<<<< HEAD
terminal_size = "0.4.2"
uucore = "0.0.30"
=======
uucore = { version = "0.1.0", features = ["libc"] }
>>>>>>> 1407f64a
xattr = "1.3.1"


[dependencies]
assert_fs = { workspace = true }
clap = { workspace = true }
clap_complete = { workspace = true }
clap_mangen = { workspace = true }
ctor = "0.4.1"
fancy-regex =  { workspace = true }
memchr = { workspace = true }
memmap2.workspace = true
once_cell = { workspace = true }
phf = { workspace = true }
predicates = { workspace = true }
sed = { optional = true, version = "0.0.1", package = "uu_sed", path = "src/uu/sed" }
sysinfo = { workspace = true }
terminal_size = { workspace = true }
textwrap = { workspace = true }
uucore = { workspace = true }
uutests = "0.1.0"

[dev-dependencies]
chrono = { workspace = true }
libc = { workspace = true }
pretty_assertions = "1"
rand = { workspace = true }
regex = { workspace = true }
tempfile = { workspace = true }
uucore = { workspace = true, features = ["entries", "process", "signals"] }

[target.'cfg(unix)'.dev-dependencies]
xattr = { workspace = true }

[target.'cfg(any(target_os = "linux", target_os = "android"))'.dev-dependencies]
rlimit = "0.10.1"

[build-dependencies]
phf_codegen = { workspace = true }


[[bin]]
name = "sedapp"
path = "src/bin/sedapp.rs"

[[bin]]
name = "uudoc"
path = "src/bin/uudoc.rs"
required-features = ["uudoc"]

# The default release profile. It contains all optimizations, without
# sacrificing debug info. With this profile (like in the standard
# release profile), the debug info and the stack traces will still be available.
[profile.release]
lto = true

# A release-like profile that is tuned to be fast, even when being fast
# compromises on binary size. This includes aborting on panic.
[profile.release-fast]
inherits = "release"
panic = "abort"

# A release-like profile that is as small as possible.
[profile.release-small]
inherits = "release"
opt-level = "z"
panic = "abort"
strip = true<|MERGE_RESOLUTION|>--- conflicted
+++ resolved
@@ -50,12 +50,8 @@
 sysinfo = "0.35"
 tempfile = "3.10.1"
 textwrap = { version = "0.16.1", features = ["terminal_size"] }
-<<<<<<< HEAD
 terminal_size = "0.4.2"
-uucore = "0.0.30"
-=======
 uucore = { version = "0.1.0", features = ["libc"] }
->>>>>>> 1407f64a
 xattr = "1.3.1"
 
 
